## libsvgdom [![Build Status](https://travis-ci.org/RazrFalcon/libsvgdom.svg?branch=master)](https://travis-ci.org/RazrFalcon/libsvgdom)

*libsvgdom* is an [SVG Full 1.1](https://www.w3.org/TR/SVG/) processing library,
which allows you to parse, manipulate and generate SVG content.

<<<<<<< HEAD
=======
**Note:** the library itself is pretty stable, but API is constantly changing.

>>>>>>> 34f16e38
## Table of Contents

- [libsvgdom](#libsvgdom)
   - [Purpose](#purpose)
      - [Example](#example)
   - [Documentation](#documentation)
   - [Benefits](#benefits)
   - [Limitations](#limitations)
   - [Non-goal](#non-goal)
   - [Differences between libsvgdom and SVG spec](#differences-between-libsvgdom-and-svg-spec)
   - [Usage](#usage)
   - [Build features](#build-features)
   - [Performance](#performance)
   - [Contributing](#contributing)
   - [License](#license)

### Purpose

*libsvgdom* is designed to simplify generic SVG processing and manipulations.
Unfortunately, an SVG is very complex format (PDF spec is 826 pages long),
with lots of features and implementing all of them will lead to an enormous library.

That's why *libsvgdom* supports only static subset of an SVG. No scripts, external resources
and complex CSS styling.
Parser will convert as much as possible data to a simple doc->elements->attributes structure.

For example, the `fill` parameter of an element can be set: as an element's attribute,
as part of a `style` attribute, inside a `style` element as CSS2, inside an `ENTITY`,
using a JS code and probably with lots of other methods.

Not to mention, that the `fill` attribute supports 4 different types of data.

With `libsvgdom` you can just use `node.has_attribute(AttributeId::Fill)` and don't worry where this
attribute was defined in the original file.

Same goes for transforms, paths and other SVG types.

The main downside of this approach is that you can't save original formatting and some data.

#### Example

Original image:
```svg
<?xml version="1.0" encoding="UTF-8" standalone="no"?>
<!DOCTYPE svg [
    <!ENTITY ns_xlink "http://www.w3.org/1999/xlink">
    <!ENTITY color "red">
]>
<!-- Comment -->
<svg xmlns="http://www.w3.org/2000/svg" xmlns:xlink="&ns_xlink;">
    <defs>
        <radialGradient id="rg1">
            <stop offset="0" stop-color="yellow"/>
            <stop offset="1" stop-color="green"/>
        </radialGradient>
    </defs>
    <style type='text/css'>
        <![CDATA[
            .fill1 { fill:#00913f }
        ]]>
    </style>
    <rect fill="url(#rg1)" stroke="url(#lg1)" x="5" y="5" width="50" height="50"/>
    <rect class="fill1" y="2.5" width="25" height="25" transform="scale(2) translate(30)"/>
    <rect style="fill:blue" stroke="&color;" x="115" y="5" width="50" height="50"/>
    <text x="60" y="1.5em">Text</text>
    <path stroke="red" d="M 165 60l-160 0 #L 50 100"/>
    <myelement myattribute="value"/>
</svg>
```

How it will be represented and saved using svgdom:
```svg
<?xml version="1.0" encoding="UTF-8" standalone="no"?>
<!-- Comment -->
<svg xmlns="http://www.w3.org/2000/svg" xmlns:xlink="http://www.w3.org/1999/xlink">
    <defs>
        <radialGradient id="rg1">
            <stop offset="0" stop-color="#ffff00"/>
            <stop offset="1" stop-color="#008000"/>
        </radialGradient>
    </defs>
    <rect fill="url(#rg1)" height="50" width="50" x="5" y="5"/>
    <rect fill="#00913f" height="25" transform="matrix(2 0 0 2 60 0)" width="25" y="2.5"/>
    <rect fill="#0000ff" height="50" stroke="#ff0000" width="50" x="115" y="5"/>
    <text x="60" y="1.5em">
        Text
    </text>
    <path d="M 165 60 l -160 0" stroke="#ff0000"/>
    <myelement myattribute="value"/>
</svg>
```

And even though the file is a bit different now - it will be rendered exactly the same.

![Alt text](https://cdn.rawgit.com/RazrFalcon/libsvgdom/master/examples/data/image_before.svg)

![Alt text](https://cdn.rawgit.com/RazrFalcon/libsvgdom/master/examples/data/image_after.svg)

### [Documentation](https://docs.rs/svgdom/)

### Benefits
 - The element link(IRI, FuncIRI) is not just text, but actual link to another node.
 - At any time you can check which elements linked to the selected element. See `Node` doc for details.
 - A complete support of text nodes: XML escaping, `xml:space`.
 - Many options that control data loading and saving.
 - See [libsvgparser](https://github.com/RazrFalcon/libsvgparser)'s README for parsing benefits.

### Limitations
 - Because we convert attributes, CDATA, DOCTYPE data to internal representation - we
   cannot save original content, formatting, etc.
 - Encoding should be UTF-8.
 - Only most popular attributes are parsed, other stored as strings.
 - Compressed SVG (.svgz). You should decompress it by yourself.
 - Not supported (mostly rare cases, but still valid by the SVG spec):
   - Complex CSS. Only simple selectors are supported.
   - Custom namespaces, like:

      ```
      <g xmlns:s="http://www.w3.org/2000/svg">
        <s:circle/>
      </g>
      ```
      It will be treated as a non-SVG element.
   - Links to ENTITY not from attributes will lead to `Error::UnsupportedEntity`. Example:

     ```
     <!DOCTYPE svg [
        <!ENTITY Rect1 "<rect x='.5' y='.5' width='20' height='20'/>">
       ]>
     <svg>&Rect1;</svg>
     ```
 - See [libsvgparser](https://github.com/RazrFalcon/libsvgparser)'s README for parsing limitations.

### Non-goal
 - Implementation of the full SVG spec.
 - Animation support.
 - Scripting support (via `script` element).

### Differences between libsvgdom and SVG spec
 - Library follows SVG spec in the data parsing, writing, but not in the tree structure.
 - Everything is a `Node`. There are no separated `ElementNode`, `TextNode`, etc.
   You still have all the data, but not in the specific *struct's*.
   You can check a node type via `Node::node_type()`.

### Usage

Dependency: [Rust](https://www.rust-lang.org/) >= 1.13

Add this to your `Cargo.toml`:

```toml
[dependencies]
svgdom = "0.7"
```

See [documentation](https://docs.rs/svgdom/) and [examples](examples/) for details.

### Build features

All features are enabled by default.

 - `parsing` - enables SVG parsing from a string.
   It enables `FromStream` trait, `ParseOptions` struct and `Document::from_str` methods.

   Disabling it doesn't disable `svgparser` dependency, because we export a lot of types from it.

### Performance

There will be no comparisons with other XML parsers since they do not parse SVG data.
And no comparisons with other SVG parsers, since there are no such\*.

Note that most of the time is spent during string to number and number to string conversion.

```
test parse_large  ... bench:  10,575,381 ns/iter (+/- 75,145)
test parse_medium ... bench:   2,049,607 ns/iter (+/- 10,168)
test parse_small  ... bench:      39,944 ns/iter (+/- 269)
test write_large  ... bench:  16,071,049 ns/iter (+/- 108,764)
test write_medium ... bench:   1,477,774 ns/iter (+/- 3,176)
test write_small  ... bench:      29,954 ns/iter (+/- 61)
```

Tested on i5-3570k 3.4GHz.

### License

*libsvgdom* is licensed under the [MPLv2.0](https://www.mozilla.org/en-US/MPL/).<|MERGE_RESOLUTION|>--- conflicted
+++ resolved
@@ -3,11 +3,8 @@
 *libsvgdom* is an [SVG Full 1.1](https://www.w3.org/TR/SVG/) processing library,
 which allows you to parse, manipulate and generate SVG content.
 
-<<<<<<< HEAD
-=======
 **Note:** the library itself is pretty stable, but API is constantly changing.
 
->>>>>>> 34f16e38
 ## Table of Contents
 
 - [libsvgdom](#libsvgdom)
